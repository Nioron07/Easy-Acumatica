--- conflicted
+++ resolved
@@ -91,16 +91,14 @@
 ## 3 Sub-Services
 Each Acumatica resource lives under a *service* object created by the
 client. Each of these contains different endpoints related to that sub-service
+client.
 
 
 
 ## 3.1  Contacts sub-service
 
 The Contacts sub-service provides access to all contacts in your Acumatica account. It also supports filtering and query parameters
-<<<<<<< HEAD
 
-=======
->>>>>>> 63727ee2
 
 ### Available endpoint methods
 
